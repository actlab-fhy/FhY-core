"""Constraint utility."""

__all__ = [
    "Constraint",
    "EquationConstraint",
    "InSetConstraint",
    "NotInSetConstraint",
]

from abc import ABC, abstractmethod
from typing import Any

from .expression import (
<<<<<<< HEAD
    BinaryExpression,
    BinaryOperation,
    Expression,
    IdentifierExpression,
    LiteralExpression,
    LiteralType,
=======
    Expression,
    LiteralExpression,
>>>>>>> c1375c9c
    copy_expression,
    simplify_expression,
)
from .identifier import Identifier


class Constraint(ABC):
    """Abstract base class for constraints."""

    _variable: Identifier

    def __init__(self, constrained_variable: Identifier) -> None:
        self._variable = constrained_variable

    @property
    def variable(self) -> Identifier:
        return self._variable

    def __call__(self, values: dict[Identifier, Any]) -> bool:
        return self.is_satisfied(values)

    @abstractmethod
    def is_satisfied(self, variable_value: Any) -> bool:
        """Check if the value satisfies the constraint.

        Args:
            variable_value: Value to check.

        Returns:
            True if the value satisfies the constraint; False otherwise.

        """

    @abstractmethod
    def copy(self) -> "Constraint":
        """Return a shallow copy of the constraint."""

<<<<<<< HEAD
    @abstractmethod
    def convert_to_expression(self) -> Expression:
        """Return an expression equivalent to the constraint.

        Raises:
            ValueError: If the constraint cannot be converted to an expression.

        """

=======
>>>>>>> c1375c9c

class EquationConstraint(Constraint):
    """Represents an equation constraint."""

    _expression: Expression

    def __init__(
        self, constrained_variable: Identifier, expression: Expression
    ) -> None:
        super().__init__(constrained_variable)
        self._expression = expression

    def is_satisfied(self, value: Expression) -> bool:
        result = simplify_expression(self._expression, {self.variable: value})
        return (
            isinstance(result, LiteralExpression)
            and isinstance(result.value, bool)
            and result.value
        )

    def copy(self) -> "EquationConstraint":
<<<<<<< HEAD
        new_constraint = EquationConstraint(
            self.variable, copy_expression(self._expression)
        )
        return new_constraint

    def convert_to_expression(self) -> Expression:
        return copy_expression(self._expression)

=======
        new_constraint = EquationConstraint(copy_expression(self._expression))
        return new_constraint

>>>>>>> c1375c9c

class InSetConstraint(Constraint):
    """Represents an in-set constraint."""

    _valid_values: set[Any]

    def __init__(
        self, constrained_variable: Identifier, valid_values: set[Any]
    ) -> None:
        super().__init__(constrained_variable)
        self._valid_values = valid_values

    def is_satisfied(self, value: Any) -> bool:
        return value in self._valid_values

    def copy(self) -> "InSetConstraint":
        new_constraint = InSetConstraint(self.variable, self._valid_values.copy())
        return new_constraint

    def convert_to_expression(self) -> Expression:
        if len(self._valid_values) == 0:
            return LiteralExpression(False)
        elif len(self._valid_values) == 1:
            return self._generate_single_value_constraint(
                next(iter(self._valid_values))
            )
        else:
            return Expression.logical_or(
                *map(self._generate_single_value_constraint, self._valid_values)
            )

    def _generate_single_value_constraint(self, value: Any) -> Expression:
        if not isinstance(value, LiteralType):
            raise ValueError(
                f"Conversion of type {type(value)} to an expression is not "
                "supported."
            )
        variable = IdentifierExpression(self.variable)
        return BinaryExpression(
            BinaryOperation.EQUAL,
            variable,
            LiteralExpression(value),
        )

    def copy(self) -> "InSetConstraint":
        new_constraint = InSetConstraint(
            self._variables.copy(), self._valid_values.copy()
        )
        return new_constraint


class NotInSetConstraint(Constraint):
    """Represents a not-in-set constraint."""

    _invalid_values: set[Any]

    def __init__(
        self, constrained_variable: Identifier, invalid_values: set[Any]
    ) -> None:
        super().__init__(constrained_variable)
        self._invalid_values = invalid_values

<<<<<<< HEAD
    def is_satisfied(self, value: Any) -> bool:
        return value not in self._invalid_values

    def copy(self) -> "NotInSetConstraint":
        new_constraint = NotInSetConstraint(self.variable, self._invalid_values.copy())
        return new_constraint

    def convert_to_expression(self) -> Expression:
        if len(self._invalid_values) == 0:
            return LiteralExpression(True)
        elif len(self._invalid_values) == 1:
            return self._generate_single_value_constraint(
                next(iter(self._invalid_values))
            )
        else:
            return Expression.logical_and(
                *map(self._generate_single_value_constraint, self._invalid_values)
            )

    def _generate_single_value_constraint(self, value: Any) -> Expression:
        if not isinstance(value, LiteralType):
            raise ValueError(
                f"Conversion of type {type(value)} to an expression is not "
                "supported."
            )
        variable = IdentifierExpression(self.variable)
        return BinaryExpression(
            BinaryOperation.NOT_EQUAL,
            variable,
            LiteralExpression(value),
        )
=======
    def is_satisfied(self, values: dict[Identifier, Any]) -> bool:
        return any(
            values[variable] not in self._invalid_values for variable in self._variables
        )

    def copy(self) -> "NotInSetConstraint":
        new_constraint = NotInSetConstraint(
            self._variables.copy(), self._invalid_values.copy()
        )
        return new_constraint
>>>>>>> c1375c9c
<|MERGE_RESOLUTION|>--- conflicted
+++ resolved
@@ -11,17 +11,12 @@
 from typing import Any
 
 from .expression import (
-<<<<<<< HEAD
     BinaryExpression,
     BinaryOperation,
     Expression,
     IdentifierExpression,
     LiteralExpression,
     LiteralType,
-=======
-    Expression,
-    LiteralExpression,
->>>>>>> c1375c9c
     copy_expression,
     simplify_expression,
 )
@@ -59,7 +54,6 @@
     def copy(self) -> "Constraint":
         """Return a shallow copy of the constraint."""
 
-<<<<<<< HEAD
     @abstractmethod
     def convert_to_expression(self) -> Expression:
         """Return an expression equivalent to the constraint.
@@ -69,8 +63,6 @@
 
         """
 
-=======
->>>>>>> c1375c9c
 
 class EquationConstraint(Constraint):
     """Represents an equation constraint."""
@@ -92,7 +84,6 @@
         )
 
     def copy(self) -> "EquationConstraint":
-<<<<<<< HEAD
         new_constraint = EquationConstraint(
             self.variable, copy_expression(self._expression)
         )
@@ -101,11 +92,6 @@
     def convert_to_expression(self) -> Expression:
         return copy_expression(self._expression)
 
-=======
-        new_constraint = EquationConstraint(copy_expression(self._expression))
-        return new_constraint
-
->>>>>>> c1375c9c
 
 class InSetConstraint(Constraint):
     """Represents an in-set constraint."""
@@ -168,7 +154,6 @@
         super().__init__(constrained_variable)
         self._invalid_values = invalid_values
 
-<<<<<<< HEAD
     def is_satisfied(self, value: Any) -> bool:
         return value not in self._invalid_values
 
@@ -200,15 +185,9 @@
             variable,
             LiteralExpression(value),
         )
-=======
-    def is_satisfied(self, values: dict[Identifier, Any]) -> bool:
-        return any(
-            values[variable] not in self._invalid_values for variable in self._variables
-        )
 
     def copy(self) -> "NotInSetConstraint":
         new_constraint = NotInSetConstraint(
             self._variables.copy(), self._invalid_values.copy()
         )
-        return new_constraint
->>>>>>> c1375c9c
+        return new_constraint